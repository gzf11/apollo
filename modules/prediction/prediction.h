/******************************************************************************
 * Copyright 2017 The Apollo Authors. All Rights Reserved.
 *
 * Licensed under the Apache License, Version 2.0 (the "License");
 * you may not use this file except in compliance with the License.
 * You may obtain a copy of the License at
 *
 * http://www.apache.org/licenses/LICENSE-2.0
 *
 * Unless required by applicable law or agreed to in writing, software
 * distributed under the License is distributed on an "AS IS" BASIS,
 * WITHOUT WARRANTIES OR CONDITIONS OF ANY KIND, either express or implied.
 * See the License for the specific language governing permissions and
 * limitations under the License.
 *****************************************************************************/

/**
 * @file
 */

#ifndef MODULES_PREDICTION_PREDICTION_H_
#define MODULES_PREDICTION_PREDICTION_H_

#include <string>

#include "ros/include/ros/ros.h"
<<<<<<< HEAD
#include "modules/perception/proto/perception_obstacle.pb.h"
#include "modules/prediction/proto/prediction_conf.pb.h"
=======

>>>>>>> de5adb40
#include "modules/common/apollo_app.h"
#include "modules/perception/proto/perception_obstacle.pb.h"

/**
 * @namespace apollo::prediction
 * @brief apollo::prediction
 */
namespace apollo {
namespace prediction {

class Prediction : public apollo::common::ApolloApp {
 public:
<<<<<<< HEAD
  /**
   * @brief Destructor
   */
  ~Prediction() = default;

  /**
   * @brief Get name of the node
   * @return Name of the node
   */
  std::string Name() const override;

  /**
   * @brief Initialize the node
   * @return Status of the initialization
   */
  ::apollo::common::Status Init() override;

  /**
   * @brief Start the node
   * @return Status of the starting process
   */
  ::apollo::common::Status Start() override;

  /**
   * @brief Stop the node
   */
=======
  ~Prediction() = default;

  std::string Name() const override;
  common::Status Init() override;
  common::Status Start() override;
>>>>>>> de5adb40
  void Stop() override;

 private:
  ::apollo::common::Status OnError(const std::string& error_msg);

  void OnPerception(
      const perception::PerceptionObstacles &perception_obstacles);

 private:
  PredictionConf conf_;
};

}  // namespace prediction
}  // namespace apollo

#endif  // MODULES_PREDICTION_PREDICTION_H_<|MERGE_RESOLUTION|>--- conflicted
+++ resolved
@@ -24,14 +24,10 @@
 #include <string>
 
 #include "ros/include/ros/ros.h"
-<<<<<<< HEAD
+
 #include "modules/perception/proto/perception_obstacle.pb.h"
 #include "modules/prediction/proto/prediction_conf.pb.h"
-=======
-
->>>>>>> de5adb40
 #include "modules/common/apollo_app.h"
-#include "modules/perception/proto/perception_obstacle.pb.h"
 
 /**
  * @namespace apollo::prediction
@@ -42,7 +38,6 @@
 
 class Prediction : public apollo::common::ApolloApp {
  public:
-<<<<<<< HEAD
   /**
    * @brief Destructor
    */
@@ -69,13 +64,6 @@
   /**
    * @brief Stop the node
    */
-=======
-  ~Prediction() = default;
-
-  std::string Name() const override;
-  common::Status Init() override;
-  common::Status Start() override;
->>>>>>> de5adb40
   void Stop() override;
 
  private:
