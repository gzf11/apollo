/******************************************************************************
 * Copyright 2017 The Apollo Authors. All Rights Reserved.
 *
 * Licensed under the Apache License, Version 2.0 (the "License");
 * you may not use this file except in compliance with the License.
 * You may obtain a copy of the License at
 *
 * http://www.apache.org/licenses/LICENSE-2.0
 *
 * Unless required by applicable law or agreed to in writing, software
 * distributed under the License is distributed on an "AS IS" BASIS,
 * WITHOUT WARRANTIES OR CONDITIONS OF ANY KIND, either express or implied.
 * See the License for the specific language governing permissions and
 * limitations under the License.
 *****************************************************************************/

#ifndef MODULES_PLANNING_PLANNER_PLANNER_H_
#define MODULES_PLANNING_PLANNER_PLANNER_H_

#include <vector>

#include "modules/common/proto/path_point.pb.h"
#include "modules/common/vehicle_state/vehicle_state.h"

/**
 * @namespace apollo::planning
 * @brief apollo::planning
 */
namespace apollo {
namespace planning {

/**
 * @class Planner
 * @brief Planner is a base class for specific planners.
 *        It contains a pure virtual function Plan which must be implemented in
 * derived class.
 */
class Planner {
 public:
  /**
   * @brief Constructor
   */
  Planner() = default;

  /**
   * @brief Destructor
   */
  virtual ~Planner() = default;

  /**
   * @brief Compute a trajectory for execution.
   * @param start_point The trajectory point where planning starts
   * @param discretized_trajectory The computed trajectory
   * @return true if planning succeeds; false otherwise.
   */
<<<<<<< HEAD
  virtual bool Plan(
      const apollo::common::TrajectoryPoint &start_point,
      std::vector<apollo::common::TrajectoryPoint> *discretized_trajectory) = 0;
=======
  virtual bool MakePlan(
      const apollo::common::TrajectoryPoint& start_point,
      std::vector<apollo::common::TrajectoryPoint>* discretized_trajectory) = 0;
>>>>>>> 710c1670
};

}  // namespace planning
}  // namespace apollo

#endif /* MODULES_PLANNING_PLANNER_PLANNER_H_ */<|MERGE_RESOLUTION|>--- conflicted
+++ resolved
@@ -53,15 +53,9 @@
    * @param discretized_trajectory The computed trajectory
    * @return true if planning succeeds; false otherwise.
    */
-<<<<<<< HEAD
-  virtual bool Plan(
-      const apollo::common::TrajectoryPoint &start_point,
-      std::vector<apollo::common::TrajectoryPoint> *discretized_trajectory) = 0;
-=======
   virtual bool MakePlan(
       const apollo::common::TrajectoryPoint& start_point,
       std::vector<apollo::common::TrajectoryPoint>* discretized_trajectory) = 0;
->>>>>>> 710c1670
 };
 
 }  // namespace planning
