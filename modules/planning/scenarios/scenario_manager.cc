/******************************************************************************
 * Copyright 2018 The Apollo Authors. All Rights Reserved.
 *
 * Licensed under the Apache License, Version 2.0 (the "License");
 * you may not use this file except in compliance with the License.
 * You may obtain a copy of the License at
 *
 * http://www.apache.org/licenses/LICENSE-2.0
 *
 * Unless required by applicable law or agreed to in writing, software
 * distributed under the License is distributed on an "AS IS" BASIS,
 * WITHOUT WARRANTIES OR CONDITIONS OF ANY KIND, either express or implied.
 * See the License for the specific language governing permissions and
 * limitations under the License.
 *****************************************************************************/

#include "modules/planning/scenarios/scenario_manager.h"

#include <limits>
#include <string>
#include <utility>
#include <vector>

#include "modules/map/pnc_map/path.h"
#include "modules/planning/common/planning_context.h"
#include "modules/planning/common/planning_gflags.h"
#include "modules/planning/common/util/util.h"
#include "modules/planning/scenarios/bare_intersection/unprotected/bare_intersection_unprotected_scenario.h"
#include "modules/planning/scenarios/lane_follow/lane_follow_scenario.h"
#include "modules/planning/scenarios/side_pass/side_pass_scenario.h"
#include "modules/planning/scenarios/stop_sign/unprotected/stop_sign_unprotected_scenario.h"
#include "modules/planning/scenarios/traffic_light/protected/traffic_light_protected_scenario.h"
#include "modules/planning/scenarios/traffic_light/unprotected_left_turn/traffic_light_unprotected_left_turn_scenario.h"
#include "modules/planning/scenarios/traffic_light/unprotected_right_turn/traffic_light_unprotected_right_turn_scenario.h"
#include "modules/planning/scenarios/util/util.h"
#include "modules/planning/scenarios/valet_parking/valet_parking_scenario.h"

namespace apollo {
namespace planning {
namespace scenario {

using apollo::hdmap::PathOverlap;

bool ScenarioManager::Init(
    const std::set<ScenarioConfig::ScenarioType>& supported_scenarios) {
  RegisterScenarios();
  default_scenario_type_ = ScenarioConfig::LANE_FOLLOW;
  supported_scenarios_ = supported_scenarios;
  current_scenario_ = CreateScenario(default_scenario_type_);
  return true;
}

std::unique_ptr<Scenario> ScenarioManager::CreateScenario(
    ScenarioConfig::ScenarioType scenario_type) {
  std::unique_ptr<Scenario> ptr;

  switch (scenario_type) {
    case ScenarioConfig::LANE_FOLLOW:
      ptr.reset(new lane_follow::LaneFollowScenario(config_map_[scenario_type],
                                                    &scenario_context_));
      break;
    case ScenarioConfig::SIDE_PASS:
      ptr.reset(new scenario::side_pass::SidePassScenario(
          config_map_[scenario_type], &scenario_context_));
      break;
    case ScenarioConfig::BARE_INTERSECTION_UNPROTECTED:
      ptr.reset(
          new scenario::bare_intersection::BareIntersectionUnprotectedScenario(
              config_map_[scenario_type], &scenario_context_));
      break;
    case ScenarioConfig::STOP_SIGN_UNPROTECTED:
      ptr.reset(new scenario::stop_sign::StopSignUnprotectedScenario(
          config_map_[scenario_type], &scenario_context_));
      break;
    case ScenarioConfig::TRAFFIC_LIGHT_PROTECTED:
      ptr.reset(new scenario::traffic_light::TrafficLightProtectedScenario(
          config_map_[scenario_type], &scenario_context_));
      break;
    case ScenarioConfig::TRAFFIC_LIGHT_UNPROTECTED_LEFT_TURN:
      ptr.reset(
          new scenario::traffic_light::TrafficLightUnprotectedLeftTurnScenario(
              config_map_[scenario_type], &scenario_context_));
      break;
    case ScenarioConfig::TRAFFIC_LIGHT_UNPROTECTED_RIGHT_TURN:
      ptr.reset(
          new scenario::traffic_light::TrafficLightUnprotectedRightTurnScenario(
              config_map_[scenario_type], &scenario_context_));
      break;
    case ScenarioConfig::VALET_PARKING:
      ptr.reset(new scenario::valet_parking::ValetParkingScenario(
          config_map_[scenario_type], &scenario_context_));
      break;
    default:
      return nullptr;
  }
  ptr->Init();
  return ptr;
}

void ScenarioManager::RegisterScenarios() {
  // lane_follow
  CHECK(Scenario::LoadConfig(FLAGS_scenario_lane_follow_config_file,
                             &config_map_[ScenarioConfig::LANE_FOLLOW]));

  // side_pass
  CHECK(Scenario::LoadConfig(FLAGS_scenario_side_pass_config_file,
                             &config_map_[ScenarioConfig::SIDE_PASS]));

  // bare_intersection
  CHECK(Scenario::LoadConfig(
      FLAGS_scenario_bare_intersection_unprotected_config_file,
      &config_map_[ScenarioConfig::BARE_INTERSECTION_UNPROTECTED]));

  // stop_sign
  CHECK(Scenario::LoadConfig(
      FLAGS_scenario_stop_sign_unprotected_config_file,
      &config_map_[ScenarioConfig::STOP_SIGN_UNPROTECTED]));

  // traffic_light
  CHECK(Scenario::LoadConfig(
      FLAGS_scenario_traffic_light_protected_config_file,
      &config_map_[ScenarioConfig::TRAFFIC_LIGHT_PROTECTED]));
  CHECK(Scenario::LoadConfig(
      FLAGS_scenario_traffic_light_unprotected_left_turn_config_file,
      &config_map_[ScenarioConfig::TRAFFIC_LIGHT_UNPROTECTED_LEFT_TURN]));
  CHECK(Scenario::LoadConfig(
      FLAGS_scenario_traffic_light_unprotected_right_turn_config_file,
      &config_map_[ScenarioConfig::TRAFFIC_LIGHT_UNPROTECTED_RIGHT_TURN]));

  // valet parking
  CHECK(Scenario::LoadConfig(FLAGS_scenario_valet_parking_config_file,
                             &config_map_[ScenarioConfig::VALET_PARKING]));
}

ScenarioConfig::ScenarioType ScenarioManager::SelectChangeLaneScenario(
    const Frame& frame) {
  if (frame.reference_line_info().size() > 1) {
    // TODO(all): to be implemented
    return default_scenario_type_;
  }

  return default_scenario_type_;
}

ScenarioConfig::ScenarioType ScenarioManager::SelectStopSignScenario(
    const Frame& frame, const hdmap::PathOverlap& stop_sign_overlap) {
  const auto& scenario_config =
      config_map_[ScenarioConfig::STOP_SIGN_UNPROTECTED]
          .stop_sign_unprotected_config();

  const auto& reference_line_info = frame.reference_line_info().front();
  const double adc_front_edge_s = reference_line_info.AdcSlBoundary().end_s();
  const double adc_distance_to_stop_sign =
      stop_sign_overlap.start_s - adc_front_edge_s;
  ADEBUG << "adc_distance_to_stop_sign[" << adc_distance_to_stop_sign
         << "] stop_sign[" << stop_sign_overlap.object_id
         << "] stop_sign_overlap_start_s[" << stop_sign_overlap.start_s << "]";

  const bool stop_sign_scenario =
      (adc_distance_to_stop_sign > 0 &&
       adc_distance_to_stop_sign <=
           scenario_config.start_stop_sign_scenario_distance());
  const bool stop_sign_all_way = false;  // TODO(all)

  switch (current_scenario_->scenario_type()) {
    case ScenarioConfig::LANE_FOLLOW:
    case ScenarioConfig::CHANGE_LANE:
    case ScenarioConfig::SIDE_PASS:
      if (stop_sign_scenario) {
        return stop_sign_all_way ? ScenarioConfig::STOP_SIGN_PROTECTED
                                 : ScenarioConfig::STOP_SIGN_UNPROTECTED;
      }
      break;
    case ScenarioConfig::BARE_INTERSECTION_UNPROTECTED:
      break;
    case ScenarioConfig::STOP_SIGN_PROTECTED:
    case ScenarioConfig::STOP_SIGN_UNPROTECTED:
      if (current_scenario_->GetStatus() !=
          Scenario::ScenarioStatus::STATUS_DONE) {
        return current_scenario_->scenario_type();
      }
      break;
    case ScenarioConfig::TRAFFIC_LIGHT_PROTECTED:
    case ScenarioConfig::TRAFFIC_LIGHT_UNPROTECTED_LEFT_TURN:
    case ScenarioConfig::TRAFFIC_LIGHT_UNPROTECTED_RIGHT_TURN:
    case ScenarioConfig::YIELD_SIGN_UNPROTECTED:
    default:
      break;
  }

  return default_scenario_type_;
}

ScenarioConfig::ScenarioType ScenarioManager::SelectTrafficLightScenario(
    const Frame& frame, const hdmap::PathOverlap& traffic_light_overlap) {
  const auto& scenario_config =
      config_map_[ScenarioConfig::TRAFFIC_LIGHT_PROTECTED]
          .traffic_light_unprotected_right_turn_config();

  const auto& reference_line_info = frame.reference_line_info().front();

  // first encountered traffic light overlap
  const auto first_encountered_traffic_light_itr =
      first_encountered_overlap_map_.find(ReferenceLineInfo::SIGNAL);
  if (first_encountered_traffic_light_itr ==
      first_encountered_overlap_map_.end()) {
    return default_scenario_type_;
  }
  const auto& first_encountered_traffic_light =
      first_encountered_traffic_light_itr->second;

  const double adc_front_edge_s = reference_line_info.AdcSlBoundary().end_s();

  // find all the traffic light belong to
  // the same group as first encountered traffic light
  std::vector<hdmap::PathOverlap> next_traffic_lights;
  constexpr double kTrafficLightGroupingMaxDist = 2.0;  // unit: m
  const std::vector<PathOverlap>& traffic_light_overlaps =
      reference_line_info.reference_line().map_path().signal_overlaps();
  for (const auto& traffic_light_overlap : traffic_light_overlaps) {
    const double dist =
        traffic_light_overlap.start_s - first_encountered_traffic_light.start_s;
    if (fabs(dist) <= kTrafficLightGroupingMaxDist) {
      next_traffic_lights.push_back(traffic_light_overlap);
    }
  }

  bool traffic_light_scenario = false;
  bool red_light = false;

  // note: need iterate all lights to check no RED/YELLOW/UNKNOWN
  for (const auto& traffic_light_overlap : next_traffic_lights) {
    const double adc_distance_to_traffic_light =
        first_encountered_traffic_light.start_s - adc_front_edge_s;
    ADEBUG << "traffic_light[" << traffic_light_overlap.object_id
           << "] start_s[" << traffic_light_overlap.start_s
           << "] adc_distance_to_traffic_light["
           << adc_distance_to_traffic_light << "]";

    // enter traffic-light scenarios: based on distance only
    if (adc_distance_to_traffic_light > 0 &&
        adc_distance_to_traffic_light <=
            scenario_config.start_traffic_light_scenario_distance()) {
      traffic_light_scenario = true;

      const auto& signal_color =
          frame.GetSignal(traffic_light_overlap.object_id).color();
      ADEBUG << "traffic_light_id[" << traffic_light_overlap.object_id
             << "] start_s[" << traffic_light_overlap.start_s << "] color["
             << signal_color << "]";

      if (signal_color == perception::TrafficLight::RED) {
        red_light = true;
        break;
      }
    }
  }

  switch (current_scenario_->scenario_type()) {
    case ScenarioConfig::LANE_FOLLOW:
    case ScenarioConfig::CHANGE_LANE:
    case ScenarioConfig::SIDE_PASS:
      if (traffic_light_scenario) {
        const auto& turn_type = reference_line_info.GetPathTurnType(
            first_encountered_traffic_light.start_s);
        const bool right_turn = (turn_type == hdmap::Lane::RIGHT_TURN);
        const bool left_turn = (turn_type == hdmap::Lane::LEFT_TURN);

        if (right_turn && red_light) {
          return ScenarioConfig::TRAFFIC_LIGHT_UNPROTECTED_RIGHT_TURN;
        }
        if (left_turn) {
          // TODO(all): switch when ready
          // return ScenarioConfig::TRAFFIC_LIGHT_UNPROTECTED_LEFT_TURN;
          return ScenarioConfig::TRAFFIC_LIGHT_PROTECTED;
        }

        return ScenarioConfig::TRAFFIC_LIGHT_PROTECTED;
      }
      break;
    case ScenarioConfig::BARE_INTERSECTION_UNPROTECTED:
    case ScenarioConfig::STOP_SIGN_PROTECTED:
    case ScenarioConfig::STOP_SIGN_UNPROTECTED:
      break;
    case ScenarioConfig::TRAFFIC_LIGHT_PROTECTED:
    case ScenarioConfig::TRAFFIC_LIGHT_UNPROTECTED_LEFT_TURN:
    case ScenarioConfig::TRAFFIC_LIGHT_UNPROTECTED_RIGHT_TURN:
      if (current_scenario_->GetStatus() !=
          Scenario::ScenarioStatus::STATUS_DONE) {
        return current_scenario_->scenario_type();
      }
      break;
    default:
      break;
  }

  return default_scenario_type_;
}

ScenarioConfig::ScenarioType ScenarioManager::SelectYieldSignScenario(
    const Frame& frame, const hdmap::PathOverlap& yield_sign_overlap) {
  // TODO(all)
  return current_scenario_->scenario_type();
}

ScenarioConfig::ScenarioType ScenarioManager::SelectBareIntersectionScenario(
    const Frame& frame, const hdmap::PathOverlap& pnc_junction_overlap) {
  const auto& reference_line_info = frame.reference_line_info().front();
  if (reference_line_info.GetIntersectionRightofWayStatus(
          pnc_junction_overlap)) {
    return default_scenario_type_;
  }

  const auto& scenario_config =
      config_map_[ScenarioConfig::BARE_INTERSECTION_UNPROTECTED]
          .bare_intersection_unprotected_config();

  const double adc_front_edge_s = reference_line_info.AdcSlBoundary().end_s();
  const double adc_distance_to_pnc_junction =
      pnc_junction_overlap.start_s - adc_front_edge_s;
  ADEBUG << "adc_distance_to_pnc_junction[" << adc_distance_to_pnc_junction
         << "] pnc_junction[" << pnc_junction_overlap.object_id
         << "] pnc_junction_overlap_start_s[" << pnc_junction_overlap.start_s
         << "]";

  const bool bare_junction_scenario =
      (adc_distance_to_pnc_junction > 0 &&
       adc_distance_to_pnc_junction <=
           scenario_config.start_bare_intersection_scenario_distance());

  switch (current_scenario_->scenario_type()) {
    case ScenarioConfig::LANE_FOLLOW:
    case ScenarioConfig::CHANGE_LANE:
    case ScenarioConfig::SIDE_PASS:
      if (bare_junction_scenario) {
        return ScenarioConfig::BARE_INTERSECTION_UNPROTECTED;
      }
      break;
    case ScenarioConfig::BARE_INTERSECTION_UNPROTECTED:
      if (current_scenario_->GetStatus() !=
          Scenario::ScenarioStatus::STATUS_DONE) {
        return current_scenario_->scenario_type();
      }
      break;
    case ScenarioConfig::STOP_SIGN_PROTECTED:
    case ScenarioConfig::STOP_SIGN_UNPROTECTED:
    case ScenarioConfig::TRAFFIC_LIGHT_PROTECTED:
    case ScenarioConfig::TRAFFIC_LIGHT_UNPROTECTED_LEFT_TURN:
    case ScenarioConfig::TRAFFIC_LIGHT_UNPROTECTED_RIGHT_TURN:
    default:
      break;
  }

  return default_scenario_type_;
}

ScenarioConfig::ScenarioType ScenarioManager::SelectSidePassScenario(
    const Frame& frame) {
  // TODO(all): to be updated when SIDE_PASS obstacle decisions
  //            from ReferenceLine is ready
<<<<<<< HEAD
  if (current_scenario_->scenario_type() == ScenarioConfig::SIDE_PASS &&
      current_scenario_->IsTransferable(*current_scenario_, frame)) {
    return ScenarioConfig::SIDE_PASS;
  }

  auto scenario = CreateScenario(ScenarioConfig::SIDE_PASS);
  if (scenario->IsTransferable(*current_scenario_, frame)) {
=======
  if (scenario::side_pass::SidePassScenario::IsTransferable(
          frame, config_map_[ScenarioConfig::SIDE_PASS], *current_scenario_)) {
>>>>>>> 20f92bef
    return ScenarioConfig::SIDE_PASS;
  }

  return default_scenario_type_;
}

ScenarioConfig::ScenarioType ScenarioManager::SelectValetParkingScenario(
    const Frame& frame) {
  const auto& scenario_config =
      config_map_[ScenarioConfig::VALET_PARKING].valet_parking_config();

  // TODO(All) trigger valet parking by route message definition as of now
  double parking_spot_range_to_start =
      scenario_config.parking_spot_range_to_start();
  if (scenario::valet_parking::ValetParkingScenario::IsTransferable(
          frame, parking_spot_range_to_start)) {
    return ScenarioConfig::VALET_PARKING;
  }

  return default_scenario_type_;
}

/*
 * @brief: function called by ScenarioSelfVote(),
 *         which selects scenario based on vote from each individual scenario.
 *         not in use now. but please do NOT delete the code yet
 */
/*
bool ScenarioManager::ReuseCurrentScenario(
   const common::TrajectoryPoint& ego_point, const Frame& frame) {
 return current_scenario_->IsTransferable(*current_scenario_, frame);
}
*/

/*
 * @brief: function called by ScenarioSelfVote(),
 *         which selects scenario based on vote from each individual scenario.
 *         not in use now. but please do NOT delete the code yet
 */
/*
bool ScenarioManager::SelectScenario(
    const ScenarioConfig::ScenarioType type,
    const common::TrajectoryPoint& ego_point,
    const Frame& frame) {
  if (current_scenario_->scenario_type() == type) {
    return true;
  }

  auto scenario = CreateScenario(type);
  if (scenario->IsTransferable(*current_scenario_, frame)) {
    AINFO << "switch to scenario: " << scenario->Name();
    current_scenario_ = std::move(scenario);
    return true;
  }
  return false;
}
*/

void ScenarioManager::Observe(const Frame& frame) {
  // init first_encountered_overlap_map_
  first_encountered_overlap_map_.clear();
  const auto& reference_line_info = frame.reference_line_info().front();
  const auto& first_encountered_overlaps =
      reference_line_info.FirstEncounteredOverlaps();
  for (const auto& overlap : first_encountered_overlaps) {
    if (overlap.first == ReferenceLineInfo::PNC_JUNCTION ||
        overlap.first == ReferenceLineInfo::SIGNAL ||
        overlap.first == ReferenceLineInfo::STOP_SIGN ||
        overlap.first == ReferenceLineInfo::YIELD_SIGN) {
      first_encountered_overlap_map_[overlap.first] = overlap.second;
    }
  }
}

void ScenarioManager::Update(const common::TrajectoryPoint& ego_point,
                             const Frame& frame) {
  CHECK(!frame.reference_line_info().empty());

  Observe(frame);

  ScenarioDispatch(ego_point, frame);
}

void ScenarioManager::ScenarioDispatch(const common::TrajectoryPoint& ego_point,
                                       const Frame& frame) {
  CHECK(!frame.reference_line_info().empty());

  ////////////////////////////////////////
  // default: LANE_FOLLOW
  ScenarioConfig::ScenarioType scenario_type = default_scenario_type_;

  // check current_scenario (not switchable)
  switch (current_scenario_->scenario_type()) {
    case ScenarioConfig::LANE_FOLLOW:
    case ScenarioConfig::CHANGE_LANE:
      break;
    case ScenarioConfig::SIDE_PASS:
      if (current_scenario_->IsTransferable(*current_scenario_, frame)) {
        ADEBUG << "Continuing side-pass";
        scenario_type = current_scenario_->scenario_type();
      }
      break;
    case ScenarioConfig::BARE_INTERSECTION_UNPROTECTED:
    case ScenarioConfig::STOP_SIGN_PROTECTED:
    case ScenarioConfig::STOP_SIGN_UNPROTECTED:
    case ScenarioConfig::TRAFFIC_LIGHT_PROTECTED:
    case ScenarioConfig::TRAFFIC_LIGHT_UNPROTECTED_LEFT_TURN:
    case ScenarioConfig::TRAFFIC_LIGHT_UNPROTECTED_RIGHT_TURN:
      // must continue until finish
      if (current_scenario_->GetStatus() !=
          Scenario::ScenarioStatus::STATUS_DONE) {
        scenario_type = current_scenario_->scenario_type();
      }
      break;
    default:
      break;
  }

  ////////////////////////////////////////
  // intersection scenarios
  if (scenario_type == default_scenario_type_) {
    hdmap::PathOverlap* traffic_sign_overlap = nullptr;
    hdmap::PathOverlap* pnc_junction_overlap = nullptr;
    ReferenceLineInfo::OverlapType overlap_type;

    const auto& reference_line_info = frame.reference_line_info().front();
    const auto& first_encountered_overlaps =
        reference_line_info.FirstEncounteredOverlaps();
    // note: first_encountered_overlaps already sorted
    for (const auto& overlap : first_encountered_overlaps) {
      if (overlap.first == ReferenceLineInfo::SIGNAL ||
          overlap.first == ReferenceLineInfo::STOP_SIGN ||
          overlap.first == ReferenceLineInfo::YIELD_SIGN) {
        overlap_type = overlap.first;
        traffic_sign_overlap = const_cast<hdmap::PathOverlap*>(&overlap.second);
        break;
      } else if (overlap.first == ReferenceLineInfo::PNC_JUNCTION) {
        pnc_junction_overlap = const_cast<hdmap::PathOverlap*>(&overlap.second);
      }
    }

    if (traffic_sign_overlap) {
      switch (overlap_type) {
        case ReferenceLineInfo::STOP_SIGN:
          if (FLAGS_enable_scenario_stop_sign) {
            scenario_type =
                SelectStopSignScenario(frame, *traffic_sign_overlap);
          }
          break;
        case ReferenceLineInfo::SIGNAL:
          if (FLAGS_enable_scenario_traffic_light) {
            scenario_type =
                SelectTrafficLightScenario(frame, *traffic_sign_overlap);
          }
          break;
        case ReferenceLineInfo::YIELD_SIGN:
          // TODO(all): to be added
          // scenario_type = SelectYieldSignScenario(
          //     frame, *traffic_sign_overlap);
          break;
        default:
          break;
      }
    } else if (pnc_junction_overlap) {
      // bare intersection
      if (FLAGS_enable_scenario_bare_intersection) {
        scenario_type =
            SelectBareIntersectionScenario(frame, *pnc_junction_overlap);
      }
    }
  }

  ////////////////////////////////////////
  // CHANGE_LANE scenario
  if (scenario_type == default_scenario_type_) {
    scenario_type = SelectChangeLaneScenario(frame);
  }

  ////////////////////////////////////////
  // SIDE_PASS scenario
  if (scenario_type == default_scenario_type_) {
    scenario_type = SelectSidePassScenario(frame);
  }

  ////////////////////////////////////////
  // VALET_PARKING scenario
  if (scenario_type == default_scenario_type_) {
    scenario_type = SelectValetParkingScenario(frame);
  }

  // Check if it is supported by confs
  if (supported_scenarios_.find(scenario_type) == supported_scenarios_.end()) {
    scenario_type = default_scenario_type_;
  }

  ADEBUG << "select scenario: "
         << ScenarioConfig::ScenarioType_Name(scenario_type);

  // update PlanningContext
  UpdatePlanningContext(frame, scenario_type);

  if (current_scenario_->scenario_type() != scenario_type) {
    current_scenario_ = CreateScenario(scenario_type);
  }
}

/*
 * @brief: select scenario based on vote from each individual scenario
 *         not in use now. but please do NOT delete the code yet
 */
/*
void ScenarioManager::ScenarioSelfVote(const common::TrajectoryPoint& ego_point,
                                       const Frame& frame) {
  CHECK(!frame.reference_line_info().empty());

  const auto& reference_line_info = frame.reference_line_info().front();

  // change lane case, currently default to LANE_FOLLOW in change lane case.
  // TODO(all) implement change lane scenario.
  // SelectChangeLaneScenario(reference_line_info);

  // non change lane case
  std::set<ScenarioConfig::ScenarioType> rejected_scenarios;
  if (current_scenario_->scenario_type() != default_scenario_type_ &&
      ReuseCurrentScenario(ego_point, frame)) {
    ADEBUG << "reuse current scenario: " << current_scenario_->Name();
    return;
  }
  rejected_scenarios.insert(current_scenario_->scenario_type());

  std::vector<ScenarioConfig::ScenarioType> preferred_scenarios;
  preferred_scenarios.push_back(ScenarioConfig::LANE_FOLLOW);

  const auto& first_overlaps = reference_line_info.FirstEncounteredOverlaps();
  for (const auto& overlap : first_overlaps) {
    // side_pass
    if (overlap.first == ReferenceLineInfo::OBSTACLE) {
      preferred_scenarios.push_back(ScenarioConfig::SIDE_PASS);
    }

    // stop_sign scenarios
    if (overlap.first == ReferenceLineInfo::STOP_SIGN) {
      preferred_scenarios.push_back(ScenarioConfig::STOP_SIGN_UNPROTECTED);
    }

    // traffic_light scenarios
    if (overlap.first == ReferenceLineInfo::SIGNAL) {
      preferred_scenarios.push_back(ScenarioConfig::TRAFFIC_LIGHT_PROTECTED);
      preferred_scenarios.push_back(
          ScenarioConfig::TRAFFIC_LIGHT_UNPROTECTED_LEFT_TURN);
      preferred_scenarios.push_back(
          ScenarioConfig::TRAFFIC_LIGHT_UNPROTECTED_RIGHT_TURN);
    }
  }

  for (const auto& preferred_scenario : preferred_scenarios) {
    if (rejected_scenarios.find(preferred_scenario) !=
            rejected_scenarios.end() ||
        supported_scenarios_.count(preferred_scenario) == 0) {
      continue;
    }
    if (SelectScenario(preferred_scenario, ego_point, frame)) {
      AINFO << "select preferred scenario: "
            << ScenarioConfig::ScenarioType_Name(preferred_scenario);
      return;
    } else {
      rejected_scenarios.insert(preferred_scenario);
    }
  }

  // prefer to use first non-default transferrable scenario.
  for (const auto scenario : supported_scenarios_) {
    if (rejected_scenarios.find(scenario) != rejected_scenarios.end()) {
      continue;
    }
    if (!FLAGS_enable_scenario_side_pass) {
      if (scenario == ScenarioConfig::SIDE_PASS) {
        continue;
      }
    }
    if (!FLAGS_enable_scenario_stop_sign) {
      if (scenario == ScenarioConfig::STOP_SIGN_UNPROTECTED) {
        continue;
      }
    }
    if (!FLAGS_enable_scenario_traffic_light) {
      if (scenario == ScenarioConfig::TRAFFIC_LIGHT_PROTECTED) {
        continue;
      }
      if (scenario == ScenarioConfig::TRAFFIC_LIGHT_UNPROTECTED_LEFT_TURN) {
        continue;
      }
      if (scenario == ScenarioConfig::TRAFFIC_LIGHT_UNPROTECTED_RIGHT_TURN) {
        continue;
      }
    }

    if (SelectScenario(scenario, ego_point, frame)) {
      AINFO << "select transferable scenario: "
            << ScenarioConfig::ScenarioType_Name(scenario);
      return;
    } else {
      rejected_scenarios.insert(scenario);
    }
  }

  // finally use default transferrable scenario.
  if (current_scenario_->scenario_type() != default_scenario_type_) {
    AINFO << "select default scenario: "
          << ScenarioConfig::ScenarioType_Name(default_scenario_type_);
    current_scenario_ = CreateScenario(default_scenario_type_);
  }
}
*/

bool ScenarioManager::IsBareIntersectionScenario(
    const ScenarioConfig::ScenarioType& scenario_type) {
  return (scenario_type == ScenarioConfig::BARE_INTERSECTION_UNPROTECTED);
}

bool ScenarioManager::IsStopSignScenario(
    const ScenarioConfig::ScenarioType& scenario_type) {
  return (scenario_type == ScenarioConfig::STOP_SIGN_PROTECTED ||
          scenario_type == ScenarioConfig::STOP_SIGN_UNPROTECTED);
}

bool ScenarioManager::IsTrafficLightScenario(
    const ScenarioConfig::ScenarioType& scenario_type) {
  return (
      scenario_type == ScenarioConfig::TRAFFIC_LIGHT_PROTECTED ||
      scenario_type == ScenarioConfig::TRAFFIC_LIGHT_UNPROTECTED_LEFT_TURN ||
      scenario_type == ScenarioConfig::TRAFFIC_LIGHT_UNPROTECTED_RIGHT_TURN);
}

void ScenarioManager::UpdatePlanningContext(
    const Frame& frame, const ScenarioConfig::ScenarioType& scenario_type) {
  // BareIntersection scenario
  UpdatePlanningContextBareIntersectionScenario(frame, scenario_type);

  // StopSign scenario
  UpdatePlanningContextStopSignScenario(frame, scenario_type);

  // TrafficLight scenario
  UpdatePlanningContextTrafficLightScenario(frame, scenario_type);
}

// update: bare_intersection status in PlanningContext
void ScenarioManager::UpdatePlanningContextBareIntersectionScenario(
    const Frame& frame, const ScenarioConfig::ScenarioType& scenario_type) {
  if (!IsBareIntersectionScenario(scenario_type)) {
    PlanningContext::MutablePlanningStatus()
        ->mutable_bare_intersection()
        ->Clear();
    return;
  }

  if (scenario_type == current_scenario_->scenario_type()) {
    return;
  }

  // set to first_encountered pnc_junction
  const auto map_itr =
      first_encountered_overlap_map_.find(ReferenceLineInfo::PNC_JUNCTION);
  if (map_itr != first_encountered_overlap_map_.end()) {
    PlanningContext::MutablePlanningStatus()
        ->mutable_bare_intersection()
        ->set_current_pnc_junction_overlap_id(map_itr->second.object_id);
    ADEBUG << "Update PlanningContext with first_encountered pnc_junction["
           << map_itr->second.object_id << "] start_s["
           << map_itr->second.start_s << "]";
  }
}

// update: stop_sign status in PlanningContext
void ScenarioManager::UpdatePlanningContextStopSignScenario(
    const Frame& frame, const ScenarioConfig::ScenarioType& scenario_type) {
  if (!IsStopSignScenario(scenario_type)) {
    PlanningContext::MutablePlanningStatus()->mutable_stop_sign()->Clear();
    return;
  }

  if (scenario_type == current_scenario_->scenario_type()) {
    return;
  }

  // set to first_encountered stop_sign
  const auto map_itr =
      first_encountered_overlap_map_.find(ReferenceLineInfo::STOP_SIGN);
  if (map_itr != first_encountered_overlap_map_.end()) {
    PlanningContext::MutablePlanningStatus()
        ->mutable_stop_sign()
        ->set_current_stop_sign_overlap_id(map_itr->second.object_id);
    ADEBUG << "Update PlanningContext with first_encountered stop sign["
           << map_itr->second.object_id << "] start_s["
           << map_itr->second.start_s << "]";
  }
}

// update: traffic_light(s) status in PlanningContext
void ScenarioManager::UpdatePlanningContextTrafficLightScenario(
    const Frame& frame, const ScenarioConfig::ScenarioType& scenario_type) {
  if (!IsTrafficLightScenario(scenario_type)) {
    PlanningContext::MutablePlanningStatus()->mutable_traffic_light()->Clear();
    return;
  }

  if (scenario_type == current_scenario_->scenario_type()) {
    return;
  }

  // get first_encountered traffic_light
  std::string current_traffic_light_overlap_id;
  const auto map_itr =
      first_encountered_overlap_map_.find(ReferenceLineInfo::SIGNAL);
  if (map_itr != first_encountered_overlap_map_.end()) {
    current_traffic_light_overlap_id = map_itr->second.object_id;
  }

  if (current_traffic_light_overlap_id.empty()) {
    PlanningContext::MutablePlanningStatus()->mutable_traffic_light()->Clear();
    return;
  }

  // find all the traffic light at/within the same location/group
  const auto& reference_line_info = frame.reference_line_info().front();
  const std::vector<PathOverlap>& traffic_light_overlaps =
      reference_line_info.reference_line().map_path().signal_overlaps();
  auto traffic_light_overlap_itr = std::find_if(
      traffic_light_overlaps.begin(), traffic_light_overlaps.end(),
      [&current_traffic_light_overlap_id](const hdmap::PathOverlap& overlap) {
        return overlap.object_id == current_traffic_light_overlap_id;
      });
  if (traffic_light_overlap_itr == traffic_light_overlaps.end()) {
    PlanningContext::MutablePlanningStatus()->mutable_traffic_light()->Clear();
    return;
  }

  constexpr double kTrafficLightGroupingMaxDist = 2.0;  // unit: m
  const double current_traffic_light_overlap_start_s =
      traffic_light_overlap_itr->start_s;
  for (const auto& traffic_light_overlap : traffic_light_overlaps) {
    const double dist =
        traffic_light_overlap.start_s - current_traffic_light_overlap_start_s;
    if (fabs(dist) <= kTrafficLightGroupingMaxDist) {
      PlanningContext::MutablePlanningStatus()
          ->mutable_traffic_light()
          ->add_current_traffic_light_overlap_id(
              traffic_light_overlap.object_id);
      ADEBUG << "Update PlanningContext with first_encountered traffic_light["
             << traffic_light_overlap.object_id << "] start_s["
             << traffic_light_overlap.start_s << "]";
    }
  }
}

}  // namespace scenario
}  // namespace planning
}  // namespace apollo<|MERGE_RESOLUTION|>--- conflicted
+++ resolved
@@ -358,7 +358,7 @@
     const Frame& frame) {
   // TODO(all): to be updated when SIDE_PASS obstacle decisions
   //            from ReferenceLine is ready
-<<<<<<< HEAD
+//<<<<<<< HEAD
   if (current_scenario_->scenario_type() == ScenarioConfig::SIDE_PASS &&
       current_scenario_->IsTransferable(*current_scenario_, frame)) {
     return ScenarioConfig::SIDE_PASS;
@@ -366,10 +366,10 @@
 
   auto scenario = CreateScenario(ScenarioConfig::SIDE_PASS);
   if (scenario->IsTransferable(*current_scenario_, frame)) {
-=======
-  if (scenario::side_pass::SidePassScenario::IsTransferable(
-          frame, config_map_[ScenarioConfig::SIDE_PASS], *current_scenario_)) {
->>>>>>> 20f92bef
+//=======
+//  if (scenario::side_pass::SidePassScenario::IsTransferable(
+//          frame, config_map_[ScenarioConfig::SIDE_PASS], *current_scenario_)) {
+//>>>>>>> master
     return ScenarioConfig::SIDE_PASS;
   }
 
